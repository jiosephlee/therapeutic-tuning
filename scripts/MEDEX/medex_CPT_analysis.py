--- conflicted
+++ resolved
@@ -122,12 +122,7 @@
 knowledge_probe_callback = llm_training.MedexKnowledgeProbeCallback(
     tokenizer=tokenizer,
     probe_dataset_path="../../data/MEDEX/knowledge_probes_10000.csv",
-<<<<<<< HEAD
-    max_length=1024, # Should match context_length
-    batch_size=16
-=======
     batch_size=8 
->>>>>>> 200be8ff
 )
 
 # === Run LIMA Fine-Tuning ===
